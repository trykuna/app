--- conflicted
+++ resolved
@@ -25,13 +25,6 @@
                         Image(systemName: "circle.fill")
                             .foregroundColor(.blue)
                             .font(.caption)
-<<<<<<< HEAD
-                        VStack(alignment: .leading, spacing: 2) {
-                            Text("Show Default Color Balls").font(.body)
-                            Text("Display color indicators for tasks using the default blue color")
-                                .font(.caption).foregroundColor(.secondary)
-                        }
-=======
 
                         VStack(alignment: .leading, spacing: 2) {
                             Text("Task Colors").font(.body)
@@ -111,7 +104,6 @@
                                 .foregroundColor(.secondary)
                         }
 
->>>>>>> 44d11bed
                         Spacer()
                         Toggle("", isOn: $settings.showPriorityIndicators).labelsHidden()
                     }
