--- conflicted
+++ resolved
@@ -5,11 +5,7 @@
 struct TaskDetailView: View {
     @State private var task: VikunjaTask
     let api: VikunjaAPI
-<<<<<<< HEAD
-
-=======
     @StateObject private var commentCountManager: CommentCountManager
->>>>>>> 44d11bed
     @Environment(\.dismiss) private var dismiss
     @EnvironmentObject private var appState: AppState
 
@@ -34,29 +30,21 @@
     @State private var isOrganizationExpanded = true
     @State private var isAssigneeExpanded = true
     @State private var isStatusExpanded = true
-<<<<<<< HEAD
+
     @State private var isCalendarSyncExpanded = true
+    @State private var isAttachmentsExpanded = true
+    @State private var isCommentsExpanded = true
 
     // “Has time” toggles for each date field
     @State private var startHasTime = false
     @State private var dueHasTime = false
     @State private var endHasTime = false
-
-=======
-    @State private var isAttachmentsExpanded = true
-    @State private var isCommentsExpanded = true
-    
-    // Date picker states
-    @State private var showStartDatePicker = false
-    @State private var showDueDatePicker = false
-    @State private var showEndDatePicker = false
-    
+        
     // Other picker states
     @State private var showPriorityPicker = false
     @State private var showProgressSlider = false
     
->>>>>>> 44d11bed
-    private let presetColors = [
+        private let presetColors = [
         Color.red, Color.orange, Color.yellow, Color.green,
         Color.blue, Color.purple, Color.pink, Color.gray
     ]
@@ -132,7 +120,6 @@
                             .settingsCardStyle()
                         }
 
-<<<<<<< HEAD
                         // 6. CALENDAR SYNC (status-only; saves auto-sync now)
                         if settings.calendarSyncEnabled {
                             settingsSection(title: "CALENDAR SYNC", isExpanded: $isCalendarSyncExpanded) {
@@ -141,7 +128,6 @@
                             }
                         }
 
-=======
                         // 6. ATTACHMENTS Section
                         settingsSection(
                             title: "ATTACHMENTS",
@@ -161,7 +147,6 @@
                         }
 
                         // Bottom padding for save bar
->>>>>>> 44d11bed
                         Spacer(minLength: 100)
                     }
                     .padding(.horizontal, 16)
