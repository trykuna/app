--- conflicted
+++ resolved
@@ -263,12 +263,9 @@
     var createdBy: VikunjaUser? // User who created the task
     var isFavorite: Bool // Whether this task is favorited by the current user
     var projectId: Int? // The ID of the project this task belongs to
-<<<<<<< HEAD
     var updatedAt: Date? // When the task was last updated (for sync)
-=======
     var attachments: [TaskAttachment]? // Attachments for this task
     var commentCount: Int? // Number of comments on this task
->>>>>>> 44d11bed
     
     var color: Color {
         Color(hex: hexColor ?? "007AFF") // Default to blue if no color set
@@ -300,11 +297,8 @@
         case createdBy = "created_by"
         case isFavorite = "is_favorite"
         case projectId = "project_id"
-<<<<<<< HEAD
         case updatedAt = "updated_at"
-=======
         case commentCount = "comment_count"
->>>>>>> 44d11bed
     }
     
     // Custom decoder to handle missing fields gracefully
@@ -380,16 +374,13 @@
         // Handle favorite status
         isFavorite = try container.decodeIfPresent(Bool.self, forKey: .isFavorite) ?? false
 
-<<<<<<< HEAD
         // Handle updated at timestamp
         updatedAt = try container.decodeIfPresent(Date.self, forKey: .updatedAt)
-=======
         // Handle attachments
         attachments = try container.decodeIfPresent([TaskAttachment].self, forKey: .attachments)
 
         // Handle comment count
         commentCount = try container.decodeIfPresent(Int.self, forKey: .commentCount)
->>>>>>> 44d11bed
 
         #if DEBUG
         if let favoriteValue = try? container.decodeIfPresent(Bool.self, forKey: .isFavorite) {
@@ -406,12 +397,29 @@
         #endif
     }
 
-    // Manual initializer for testing/previews
-<<<<<<< HEAD
-    init(id: Int, title: String, description: String? = nil, done: Bool = false, dueDate: Date? = nil, startDate: Date? = nil, endDate: Date? = nil, labels: [Label]? = nil, reminders: [Reminder]? = nil, priority: TaskPriority = .unset, percentDone: Double = 0.0, hexColor: String? = nil, repeatAfter: Int? = nil, repeatMode: RepeatMode = .afterAmount, assignees: [VikunjaUser]? = nil, createdBy: VikunjaUser? = nil, projectId: Int? = nil, isFavorite: Bool = false, updatedAt: Date? = nil) {
-=======
-    init(id: Int, title: String, description: String? = nil, done: Bool = false, dueDate: Date? = nil, startDate: Date? = nil, endDate: Date? = nil, labels: [Label]? = nil, reminders: [Reminder]? = nil, priority: TaskPriority = .unset, percentDone: Double = 0.0, hexColor: String? = nil, repeatAfter: Int? = nil, repeatMode: RepeatMode = .afterAmount, assignees: [VikunjaUser]? = nil, createdBy: VikunjaUser? = nil, projectId: Int? = nil, isFavorite: Bool = false, attachments: [TaskAttachment]? = nil, commentCount: Int? = nil) {
->>>>>>> 44d11bed
+    init(
+        id: Int,
+        title: String,
+        description: String? = nil,
+        done: Bool = false,
+        dueDate: Date? = nil,
+        startDate: Date? = nil,
+        endDate: Date? = nil,
+        labels: [Label]? = nil,
+        reminders: [Reminder]? = nil,
+        priority: TaskPriority = .unset,
+        percentDone: Double = 0.0,
+        hexColor: String? = nil,
+        repeatAfter: Int? = nil,
+        repeatMode: RepeatMode = .afterAmount,
+        assignees: [VikunjaUser]? = nil,
+        createdBy: VikunjaUser? = nil,
+        projectId: Int? = nil,
+        isFavorite: Bool = false,
+        attachments: [TaskAttachment]? = nil,
+        commentCount: Int? = nil,
+        updatedAt: Date? = nil
+    ) {
         self.id = id
         self.title = title
         self.description = description
@@ -430,13 +438,13 @@
         self.createdBy = createdBy
         self.projectId = projectId
         self.isFavorite = isFavorite
-<<<<<<< HEAD
-        self.updatedAt = updatedAt
-=======
+
+        // new bits
         self.attachments = attachments
         self.commentCount = commentCount
->>>>>>> 44d11bed
-    }
+        self.updatedAt = updatedAt
+    }
+
     
     // Custom encoder
     func encode(to encoder: Encoder) throws {
